--- conflicted
+++ resolved
@@ -1,11 +1,6 @@
 {
-<<<<<<< HEAD
-  "name": "serverless-api-cloudfront",
-  "version": "0.9.3",
-=======
   "name": "fullstack-serverless",
   "version": "0.5.0",
->>>>>>> 6032b92b
   "engines": {
     "node": ">=4.0"
   },
@@ -35,15 +30,10 @@
     "async": "^2.6.0",
     "bluebird": "^3.5.1",
     "chalk": "^2.0.0",
-<<<<<<< HEAD
-    "js-yaml": "^3.10.0",
-    "lodash": "^4.13.1"
-=======
     "is_js": "^0.9.0",
     "js-yaml": "^3.10.0",
     "lodash": "^4.13.1",
     "mime": "^1.2.11",
     "prompt-confirm": "^1.2.0"
->>>>>>> 6032b92b
   }
 }